--- conflicted
+++ resolved
@@ -918,23 +918,6 @@
     raise RuntimeError('No requirements.txt found!')
 
 
-<<<<<<< HEAD
-def is_valid_url(url):
-    """Checks if a given string is an url"""
-    pieces = urlparse(url)
-    return all([pieces.scheme, pieces.netloc])
-
-
-def download_file(url, filename):
-    """Downloads file from url to a path with filename"""
-    r = requests.get(url, stream=True)
-    if not r.ok:
-        raise IOError('Unable to download file')
-
-    r.raw.decode_content = True
-    with open(filename, 'wb') as f:
-        shutil.copyfileobj(r.raw, f)
-=======
 # Borrowed from pew to avoid importing pew which imports psutil
 # See https://github.com/berdario/pew/blob/master/pew/_utils.py#L82
 @contextmanager
@@ -946,4 +929,19 @@
     finally:
         os.environ.clear()
         os.environ.update(environ)
->>>>>>> 1b1291f0
+
+def is_valid_url(url):
+    """Checks if a given string is an url"""
+    pieces = urlparse(url)
+    return all([pieces.scheme, pieces.netloc])
+
+
+def download_file(url, filename):
+    """Downloads file from url to a path with filename"""
+    r = requests.get(url, stream=True)
+    if not r.ok:
+        raise IOError('Unable to download file')
+
+    r.raw.decode_content = True
+    with open(filename, 'wb') as f:
+        shutil.copyfileobj(r.raw, f)