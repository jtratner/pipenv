import os
from pkg_resources import parse_version
import re
import tempfile
import shutil
import json

import pytest

from pipenv.cli import activate_virtualenv
from pipenv.utils import temp_environ, get_windows_path, mkdir_p
from pipenv.vendor import toml
from pipenv.vendor import delegator
from pipenv.project import Project
try:
    from pathlib import Path
except:
    from pipenv.vendor.pathlib2 import Path

os.environ['PIPENV_DONT_USE_PYENV'] = '1'


class PipenvInstance():
    """An instance of a Pipenv Project..."""
    def __init__(self, pipfile=True, chdir=False):
        self.original_dir = os.path.abspath(os.curdir)
        self.path = tempfile.mkdtemp(suffix='project', prefix='pipenv')
        self.pipfile_path = None
        self.chdir = chdir

        if pipfile:
            p_path = os.sep.join([self.path, 'Pipfile'])
            with open(p_path, 'a'):
                os.utime(p_path, None)

            self.chdir = False or chdir
            self.pipfile_path = p_path

    def __enter__(self):
        if self.chdir:
            os.chdir(self.path)
        return self

    def __exit__(self, *args):
        if self.chdir:
            os.chdir(self.original_dir)

        shutil.rmtree(self.path)

    def pipenv(self, cmd, block=True):
        if self.pipfile_path:
            os.environ['PIPENV_PIPFILE'] = self.pipfile_path

        c = delegator.run('pipenv {0}'.format(cmd), block=block)

        if 'PIPENV_PIPFILE' in os.environ:
            del os.environ['PIPENV_PIPFILE']

        # Pretty output for failing tests.
        if block:
            print('$ pipenv {0}'.format(cmd))
            print(c.out)
            print(c.err)

        # Where the action happens.
        return c

    @property
    def pipfile(self):
        p_path = os.sep.join([self.path, 'Pipfile'])
        with open(p_path, 'r') as f:
            return toml.loads(f.read())

    @property
    def lockfile(self):
        p_path = os.sep.join([self.path, 'Pipfile.lock'])
        with open(p_path, 'r') as f:
            return json.loads(f.read())


class TestPipenv:
    """The ultimate testing class."""

    @pytest.mark.cli
    def test_pipenv_where(self):
        with PipenvInstance() as p:
            assert p.path in p.pipenv('--where').out

    @pytest.mark.cli
    def test_pipenv_venv(self):
        with PipenvInstance() as p:
            p.pipenv('--python python')
            assert p.pipenv('--venv').out

    @pytest.mark.cli
    def test_pipenv_py(self):
        with PipenvInstance() as p:
            p.pipenv('--python python')
            assert p.pipenv('--py').out

    @pytest.mark.cli
    def test_pipenv_rm(self):
        with PipenvInstance() as p:
            p.pipenv('--python python')
            venv_path = p.pipenv('--venv').out

            assert p.pipenv('--rm').out
            assert not os.path.isdir(venv_path)

    @pytest.mark.cli
    def test_pipenv_graph(self):
        with PipenvInstance() as p:
            p.pipenv('install requests')
            assert 'requests' in p.pipenv('graph').out
            assert 'requests' in p.pipenv('graph --json').out

    @pytest.mark.cli
    def test_pipenv_graph_reverse(self):
        with PipenvInstance() as p:
            p.pipenv('install requests==2.18.4')
            output = p.pipenv('graph --reverse').out

            requests_dependency = [
                ('certifi', 'certifi>=2017.4.17'),
                ('chardet', 'chardet(>=3.0.2,<3.1.0|<3.1.0,>=3.0.2)'),
                ('idna', 'idna(>=2.5,<2.7|<2.7,>=2.5)'),
                ('urllib3', 'urllib3(>=1.21.1,<1.23|<1.23,>=1.21.1)')
            ]

            for dep_name, dep_constraint in requests_dependency:
                dep_match = re.search(r'^{}==[\d.]+$'.format(dep_name), output, flags=re.MULTILINE)
                dep_requests_match = re.search(r'^  - requests==2.18.4 \[requires: {}\]$'.format(dep_constraint), output, flags=re.MULTILINE)
                assert dep_match is not None
                assert dep_requests_match is not None
                assert dep_requests_match.start() > dep_match.start()

            c = p.pipenv('graph --reverse --json')
            assert c.return_code == 1
            assert 'Warning: Using both --reverse and --json together is not supported.' in c.err

    @pytest.mark.cli
    def test_pipenv_check(self):
        with PipenvInstance() as p:
            p.pipenv('install requests==1.0.0')
            assert 'requests' in p.pipenv('check').out

    @pytest.mark.cli
    def test_venv_envs(self):
        with PipenvInstance() as p:
            assert p.pipenv('--envs').out

    @pytest.mark.cli
    def test_venv_jumbotron(self):
        with PipenvInstance() as p:
            assert p.pipenv('--jumbotron').out

    @pytest.mark.cli
    def test_bare_output(self):
        with PipenvInstance() as p:
            assert p.pipenv('').out

    @pytest.mark.cli
    def test_help(self):
        with PipenvInstance() as p:
            assert p.pipenv('--help').out

    @pytest.mark.cli
    def test_completion(self):
        with PipenvInstance() as p:
            assert p.pipenv('--completion').out

    @pytest.mark.cli
    def test_man(self):
        with PipenvInstance() as p:
            c = p.pipenv('--man')
            assert c.return_code == 0 or c.err

    @pytest.mark.cli
    @pytest.mark.install
    def test_install_parse_error(self):
        with PipenvInstance() as p:
            # Make sure unparseable packages don't wind up in the pipfile
            # Escape $ for shell input
            c = p.pipenv('install tablib u/\\/p@r\$34b13+pkg')
            assert c.return_code != 0
            assert 'u/\\/p@r$34b13+pkg' not in p.pipfile['packages']

    @pytest.mark.install
    @pytest.mark.setup
    @pytest.mark.skip(reason="this doesn't work on travis")
    def test_basic_setup(self):
        with PipenvInstance() as p:
            with PipenvInstance(pipfile=False) as p:
                c = p.pipenv('install requests')
                assert c.return_code == 0

                assert 'requests' in p.pipfile['packages']
                assert 'requests' in p.lockfile['default']
                assert 'chardet' in p.lockfile['default']
                assert 'idna' in p.lockfile['default']
                assert 'urllib3' in p.lockfile['default']
                assert 'certifi' in p.lockfile['default']

    @pytest.mark.spelling
    @pytest.mark.skip(reason="this is slightly non-deterministic")
    def test_spell_checking(self):
        with PipenvInstance() as p:
            c = p.pipenv('install flaskcors', block=False)
            c.expect(u'[Y//n]:')
            c.send('y')
            c.block()

            assert c.return_code == 0
            assert 'flask-cors' in p.pipfile['packages']
            assert 'flask' in p.lockfile['default']

    @pytest.mark.install
    def test_basic_install(self):
        with PipenvInstance() as p:
            c = p.pipenv('install requests')
            assert c.return_code == 0
            assert 'requests' in p.pipfile['packages']
            assert 'requests' in p.lockfile['default']
            assert 'chardet' in p.lockfile['default']
            assert 'idna' in p.lockfile['default']
            assert 'urllib3' in p.lockfile['default']
            assert 'certifi' in p.lockfile['default']

    @pytest.mark.dev
    @pytest.mark.run
    @pytest.mark.install
    def test_basic_dev_install(self):
        with PipenvInstance() as p:
            c = p.pipenv('install requests --dev')
            assert c.return_code == 0
            assert 'requests' in p.pipfile['dev-packages']
            assert 'requests' in p.lockfile['develop']
            assert 'chardet' in p.lockfile['develop']
            assert 'idna' in p.lockfile['develop']
            assert 'urllib3' in p.lockfile['develop']
            assert 'certifi' in p.lockfile['develop']

            c = p.pipenv('run python -m requests.help')
            assert c.return_code == 0

    @pytest.mark.dev
    @pytest.mark.install
    def test_install_without_dev(self):
        """Ensure that running `pipenv install` doesn't install dev packages"""
        with PipenvInstance() as p:
            with open(p.pipfile_path, 'w') as f:
                contents = """
[packages]
tablib = "*"

[dev-packages]
records = "*"
                """.strip()
                f.write(contents)
            c = p.pipenv('install')
            assert c.return_code == 0
            assert 'tablib' in p.pipfile['packages']
            assert 'records' in p.pipfile['dev-packages']
            assert 'tablib' in p.lockfile['default']
            assert 'records' in p.lockfile['develop']
            c = p.pipenv('run python -c "import records"')
            assert c.return_code != 0
            c = p.pipenv('run python -c "import tablib"')
            assert c.return_code == 0
                

    @pytest.mark.run
    @pytest.mark.uninstall
    def test_uninstall(self):
        with PipenvInstance() as p:
            c = p.pipenv('install requests')
            assert c.return_code == 0
            assert 'requests' in p.pipfile['packages']
            assert 'requests' in p.lockfile['default']
            assert 'chardet' in p.lockfile['default']
            assert 'idna' in p.lockfile['default']
            assert 'urllib3' in p.lockfile['default']
            assert 'certifi' in p.lockfile['default']

            c = p.pipenv('uninstall requests')
            assert c.return_code == 0
            assert 'requests' not in p.pipfile['dev-packages']
            assert 'requests' not in p.lockfile['develop']
            assert 'chardet' not in p.lockfile['develop']
            assert 'idna' not in p.lockfile['develop']
            assert 'urllib3' not in p.lockfile['develop']
            assert 'certifi' not in p.lockfile['develop']

            c = p.pipenv('run python -m requests.help')
            assert c.return_code > 0

    @pytest.mark.files
    @pytest.mark.run
    @pytest.mark.uninstall
    def test_uninstall_all_local_files(self):
        file_name = 'tablib-0.12.1.tar.gz'
        # Not sure where travis/appveyor run tests from
        test_dir = os.path.dirname(os.path.abspath(__file__))
        source_path = os.path.abspath(os.path.join(test_dir, 'test_artifacts', file_name))

        with PipenvInstance() as p:
            shutil.copy(source_path, os.path.join(p.path, file_name))
            os.mkdir(os.path.join(p.path, "tablib"))
            c = p.pipenv('install {}'.format(file_name))
            c = p.pipenv('uninstall --all --verbose')
            assert c.return_code == 0
            assert 'tablib' in c.out
            assert 'tablib' not in p.pipfile['packages']

    @pytest.mark.run
    @pytest.mark.uninstall
    def test_uninstall_all_dev(self):
        with PipenvInstance() as p:
            c = p.pipenv('install --dev requests pytest')
            assert c.return_code == 0
            
            c = p.pipenv('install tpfd')
            assert c.return_code == 0
            
            assert 'tpfd' in p.pipfile['packages']
            assert 'requests' in p.pipfile['dev-packages']
            assert 'pytest' in p.pipfile['dev-packages']
            assert 'tpfd' in p.lockfile['default']
            assert 'requests' in p.lockfile['develop']
            assert 'pytest' in p.lockfile['develop']


            c = p.pipenv('uninstall --all-dev')
            assert c.return_code == 0
            assert 'requests' not in p.pipfile['dev-packages']
            assert 'pytest' not in p.pipfile['dev-packages']
            assert 'requests' not in p.lockfile['develop']
            assert 'pytest' not in p.lockfile['develop']
            assert 'tpfd' in p.pipfile['packages']
            assert 'tpfd' in p.lockfile['default']


            c = p.pipenv('run python -m requests.help')
            assert c.return_code > 0
            
            c = p.pipenv('run python -c "import tpfd"')
            assert c.return_code == 0

    @pytest.mark.extras
    @pytest.mark.install
    def test_extras_install(self):
        with PipenvInstance() as p:
            c = p.pipenv('install requests[socks]')
            assert c.return_code == 0
            assert 'requests' in p.pipfile['packages']
            assert 'extras' in p.pipfile['packages']['requests']

            assert 'requests' in p.lockfile['default']
            assert 'chardet' in p.lockfile['default']
            assert 'idna' in p.lockfile['default']
            assert 'urllib3' in p.lockfile['default']
            assert 'pysocks' in p.lockfile['default']

    @pytest.mark.extras
    @pytest.mark.install
    @pytest.mark.local
    def test_local_extras_install(self):
        with PipenvInstance() as p:
            setup_py = os.path.join(p.path, 'setup.py')
            with open(setup_py, 'w') as fh:
                contents = """
from setuptools import setup, find_packages

setup(
    name='test_pipenv',
    version='0.1',
    description='Pipenv Test Package',
    author='Pipenv Test',
    author_email='test@pipenv.package',
    license='PIPENV',
    packages=find_packages(),
    install_requires=['tablib'],
    extras_require={'dev': ['flake8', 'pylint']},
    zip_safe=False
)
                """.strip()
                fh.write(contents)
            c = p.pipenv('install .[dev]')
            assert c.return_code == 0
            key = [k for k in p.pipfile['packages'].keys()][0]
            dep = p.pipfile['packages'][key]
            assert dep['path'] == '.'
            assert dep['extras'] == ['dev']
            assert key in p.lockfile['default']
            assert 'dev' in p.lockfile['default'][key]['extras']

    @pytest.mark.vcs
    @pytest.mark.install
    def test_basic_vcs_install(self):
        with PipenvInstance() as p:
            c = p.pipenv('install git+https://github.com/requests/requests.git#egg=requests')
            assert c.return_code == 0
            # edge case where normal package starts with VCS name shouldn't be flagged as vcs
            c = p.pipenv('install gitdb2')
            assert c.return_code == 0
            assert all(package in p.pipfile['packages'] for package in ['requests', 'gitdb2'])
            assert 'git' in p.pipfile['packages']['requests']
            assert p.lockfile['default']['requests'] == {"git": "https://github.com/requests/requests.git"}
            assert 'gitdb2' in p.lockfile['default']

    @pytest.mark.e
    @pytest.mark.vcs
    @pytest.mark.install
    def test_editable_vcs_install(self):
        with PipenvInstance() as p:
            c = p.pipenv('install -e git+https://github.com/requests/requests.git#egg=requests')
            assert c.return_code == 0
            assert 'requests' in p.pipfile['packages']
            assert 'git' in p.pipfile['packages']['requests']
            assert 'editable' in p.pipfile['packages']['requests']
            assert 'editable' in p.lockfile['default']['requests']
            assert 'chardet' in p.lockfile['default']
            assert 'idna' in p.lockfile['default']
            assert 'urllib3' in p.lockfile['default']
            assert 'certifi' in p.lockfile['default']

    @pytest.mark.install
    @pytest.mark.pin
    def test_windows_pinned_pipfile(self):
        with PipenvInstance() as p:
            with open(p.pipfile_path, 'w') as f:
                contents = """
[packages]
tablib = "<0.12"
                """.strip()
                f.write(contents)
            c = p.pipenv('install')
            assert c.return_code == 0
            assert 'tablib' in p.pipfile['packages']
            assert 'tablib' in p.lockfile['default']


    @pytest.mark.run
    @pytest.mark.install
    def test_multiprocess_bug_and_install(self):
        with temp_environ():
            os.environ['PIPENV_MAX_SUBPROCESS'] = '2'

            with PipenvInstance() as p:
                with open(p.pipfile_path, 'w') as f:
                    contents = """
[packages]
requests = "*"
records = "*"
tpfd = "*"
                    """.strip()
                    f.write(contents)

                c = p.pipenv('install')
                assert c.return_code == 0

                assert 'requests' in p.lockfile['default']
                assert 'idna' in p.lockfile['default']
                assert 'urllib3' in p.lockfile['default']
                assert 'certifi' in p.lockfile['default']
                assert 'records' in p.lockfile['default']
                assert 'tpfd' in p.lockfile['default']
                assert 'parse' in p.lockfile['default']

                c = p.pipenv('run python -c "import requests; import idna; import certifi; import records; import tpfd; import parse;"')
                assert c.return_code == 0

    @pytest.mark.sequential
    @pytest.mark.install
    def test_sequential_mode(self):

        with PipenvInstance() as p:
            with open(p.pipfile_path, 'w') as f:
                contents = """
[packages]
requests = "*"
records = "*"
tpfd = "*"
                """.strip()
                f.write(contents)

            c = p.pipenv('install --sequential')
            assert c.return_code == 0

            assert 'requests' in p.lockfile['default']
            assert 'idna' in p.lockfile['default']
            assert 'urllib3' in p.lockfile['default']
            assert 'certifi' in p.lockfile['default']
            assert 'records' in p.lockfile['default']
            assert 'tpfd' in p.lockfile['default']
            assert 'parse' in p.lockfile['default']

            c = p.pipenv('run python -c "import requests; import idna; import certifi; import records; import tpfd; import parse;"')
            assert c.return_code == 0

    @pytest.mark.install
    @pytest.mark.resolver
    @pytest.mark.backup_resolver
    def test_backup_resolver(self):
        with PipenvInstance() as p:
            with open(p.pipfile_path, 'w') as f:
                contents = """
[packages]
"ibm-db-sa-py3" = "==0.3.1-1"
                """.strip()
                f.write(contents)

            c = p.pipenv('install')
            assert c.return_code == 0
            assert 'ibm-db-sa-py3' in p.lockfile['default']


    @pytest.mark.sequential
    @pytest.mark.install
    @pytest.mark.update
    def test_sequential_update_mode(self):

        with PipenvInstance() as p:
            with open(p.pipfile_path, 'w') as f:
                contents = """
[packages]
requests = "*"
records = "*"
                """.strip()
                f.write(contents)

            c = p.pipenv('install')
            assert c.return_code == 0

            assert 'requests' in p.lockfile['default']
            assert 'idna' in p.lockfile['default']
            assert 'urllib3' in p.lockfile['default']
            assert 'certifi' in p.lockfile['default']
            assert 'records' in p.lockfile['default']

            c = p.pipenv('run python -c "import requests; import idna; import certifi; import records;"')
            assert c.return_code == 0

            c = p.pipenv('update --sequential')
            assert c.return_code == 0

            assert 'requests' in p.lockfile['default']
            assert 'idna' in p.lockfile['default']
            assert 'urllib3' in p.lockfile['default']
            assert 'certifi' in p.lockfile['default']
            assert 'records' in p.lockfile['default']

            c = p.pipenv('run python -c "import requests; import idna; import certifi; import records;"')
            assert c.return_code == 0

    @pytest.mark.run
    @pytest.mark.markers
    @pytest.mark.install
    def test_package_environment_markers(self):

        with PipenvInstance() as p:
            with open(p.pipfile_path, 'w') as f:
                contents = """
[packages]
requests = {version = "*", markers="os_name=='splashwear'"}
                """.strip()
                f.write(contents)

            c = p.pipenv('install')
            assert c.return_code == 0

            assert 'Ignoring' in c.out
            assert 'markers' in p.lockfile['default']['requests']

            c = p.pipenv('run python -c "import requests;"')
            assert c.return_code == 1

    @pytest.mark.run
    @pytest.mark.alt
    @pytest.mark.install
    def test_specific_package_environment_markers(self):

        with PipenvInstance() as p:
            with open(p.pipfile_path, 'w') as f:
                contents = """
[packages]
requests = {version = "*", os_name = "== 'splashwear'"}
                """.strip()
                f.write(contents)

            c = p.pipenv('install')
            assert c.return_code == 0

            assert 'Ignoring' in c.out
            assert 'markers' in p.lockfile['default']['requests']

            c = p.pipenv('run python -c "import requests;"')
            assert c.return_code == 1

    @pytest.mark.install
    @pytest.mark.vcs
    @pytest.mark.tablib
    def test_install_editable_git_tag(self):
        with PipenvInstance() as p:
            c = p.pipenv('install -e git+git://github.com/kennethreitz/tablib.git@v0.12.1#egg=tablib')
            assert c.return_code == 0
            assert 'tablib' in p.pipfile['packages']
            assert 'tablib' in p.lockfile['default']
            assert 'git' in p.lockfile['default']['tablib']
            assert p.lockfile['default']['tablib']['git'] == 'git://github.com/kennethreitz/tablib.git'
            assert 'ref' in p.lockfile['default']['tablib']            

    @pytest.mark.run
    @pytest.mark.alt
    @pytest.mark.install
    def test_alternative_version_specifier(self):

        with PipenvInstance() as p:
            with open(p.pipfile_path, 'w') as f:
                contents = """
[packages]
requests = {version = "*"}
                """.strip()
                f.write(contents)

            c = p.pipenv('install')
            assert c.return_code == 0

            assert 'requests' in p.lockfile['default']
            assert 'idna' in p.lockfile['default']
            assert 'urllib3' in p.lockfile['default']
            assert 'certifi' in p.lockfile['default']
            assert 'chardet' in p.lockfile['default']

            c = p.pipenv('run python -c "import requests; import idna; import certifi;"')
            assert c.return_code == 0

    @pytest.mark.bad
    @pytest.mark.install
    def test_bad_packages(self):

        with PipenvInstance() as p:
            c = p.pipenv('install NotAPackage')
            assert c.return_code > 0

    @pytest.mark.dotvenv
    def test_venv_in_project(self):

        with temp_environ():
            os.environ['PIPENV_VENV_IN_PROJECT'] = '1'
            with PipenvInstance() as p:
                c = p.pipenv('install requests')
                assert c.return_code == 0

                assert p.path in p.pipenv('--venv').out

    @pytest.mark.dotvenv
    @pytest.mark.install
    @pytest.mark.complex
    @pytest.mark.shell
    @pytest.mark.windows
    @pytest.mark.pew
    def test_shell_nested_venv_in_project(self):
        import subprocess
        with temp_environ():
            os.environ['PIPENV_VENV_IN_PROJECT'] = '1'
            os.environ['PIPENV_IGNORE_VIRTUALENVS'] = '1'
            os.environ['PIPENV_SHELL_COMPAT'] = '1'
            with PipenvInstance(chdir=True) as p:
                # Signal to pew to look in the project directory for the environment
                os.environ['WORKON_HOME'] = p.path
                project = Project()
                c = p.pipenv('install requests')
                assert c.return_code == 0
                assert 'requests' in p.pipfile['packages']
                assert 'requests' in p.lockfile['default']
                # Check that .venv now shows in pew's managed list
                pew_list = delegator.run('pew ls')
                assert '.venv' in pew_list.out
                # Check for the venv directory
                c = delegator.run('pew dir .venv')
                # Compare pew's virtualenv path to what we expect
                venv_path = get_windows_path(project.project_directory, '.venv')
                # os.path.normpath will normalize slashes
                assert venv_path == os.path.normpath(c.out.strip())
                # Have pew run 'pip freeze' in the virtualenv
                # This is functionally the same as spawning a subshell
                # If we can do this we can theoretically amke a subshell
                # This test doesn't work on *nix
                if os.name == 'nt':
                    args = ['pew', 'in', '.venv', 'pip', 'freeze']
                    process = subprocess.Popen(
                        args,
                        shell=True,
                        universal_newlines=True,
                        stdin=subprocess.PIPE,
                        stdout=subprocess.PIPE,
                        stderr=subprocess.PIPE
                    )
                    out, _ = process.communicate()
                    assert any(req.startswith('requests') for req in out.splitlines()) is True


    @pytest.mark.run
    @pytest.mark.dotenv
    def test_env(self):

        with PipenvInstance(pipfile=False) as p:
            with open('.env', 'w') as f:
                f.write('HELLO=WORLD')

            c = p.pipenv('run python -c "import os; print(os.environ[\'HELLO\'])"')
            assert c.return_code == 0
            assert 'WORLD' in c.out

    @pytest.mark.e
    @pytest.mark.install
    @pytest.mark.skip(reason="this doesn't work on windows")
    def test_e_dot(self):

        with PipenvInstance() as p:
            path = os.path.abspath(os.path.sep.join([os.path.dirname(__file__), '..']))
            c = p.pipenv('install -e \'{0}\' --dev'.format(path))

            assert c.return_code == 0

            key = [k for k in p.pipfile['dev-packages'].keys()][0]
            assert 'path' in p.pipfile['dev-packages'][key]
            assert 'requests' in p.lockfile['develop']

    @pytest.mark.code
    @pytest.mark.install
    def test_code_import_manual(self):

        with PipenvInstance() as p:

            with PipenvInstance(chdir=True) as p:
                with open('t.py', 'w') as f:
                    f.write('import requests')

                p.pipenv('install -c .')
                assert 'requests' in p.pipfile['packages']

    @pytest.mark.code
    @pytest.mark.check
    @pytest.mark.unused
    def test_check_unused(self):

        with PipenvInstance() as p:

            with PipenvInstance(chdir=True) as p:
                with open('t.py', 'w') as f:
                    f.write('import git')

                p.pipenv('install GitPython')
                p.pipenv('install requests')
                p.pipenv('install tablib')

                assert 'requests' in p.pipfile['packages']

                c = p.pipenv('check --unused .')
                assert 'GitPython' not in c.out
                assert 'tablib' in c.out

    @pytest.mark.check
    @pytest.mark.style
    def test_flake8(self):

        with PipenvInstance() as p:

            with PipenvInstance(chdir=True) as p:
                with open('t.py', 'w') as f:
                    f.write('import requests')

                c = p.pipenv('check --style .')
                assert 'requests' in c.out

    @pytest.mark.extras
    @pytest.mark.install
    @pytest.mark.requirements
    def test_requirements_to_pipfile(self):

        with PipenvInstance(pipfile=False, chdir=True) as p:

            # Write a requirements file
            with open('requirements.txt', 'w') as f:
                f.write('requests[socks]==2.18.1\n')

            c = p.pipenv('install')
            assert c.return_code == 0
            print(c.out)
            print(c.err)
            print(delegator.run('ls -l').out)

            # assert stuff in pipfile
            assert 'requests' in p.pipfile['packages']
            assert 'extras' in p.pipfile['packages']['requests']

            # assert stuff in lockfile
            assert 'requests' in p.lockfile['default']
            assert 'chardet' in p.lockfile['default']
            assert 'idna' in p.lockfile['default']
            assert 'urllib3' in p.lockfile['default']
            assert 'pysocks' in p.lockfile['default']

    @pytest.mark.code
    @pytest.mark.virtualenv
    def test_activate_virtualenv_no_source(self):
        command = activate_virtualenv(source=False)
        venv = Project().virtualenv_location

        assert command == '{0}/bin/activate'.format(venv)

    @pytest.mark.lock
    @pytest.mark.requirements
    def test_lock_requirements_file(self):

        with PipenvInstance() as p:
            with open(p.pipfile_path, 'w') as f:
                contents = """
[packages]
requests = "==2.14.0"
flask = "==0.12.2"
[dev-packages]
pytest = "==3.1.1"
                """.strip()
                f.write(contents)

            req_list = ("requests==2.14.0", "flask==0.12.2")

            dev_req_list = ("pytest==3.1.1")

            c = p.pipenv('lock -r')
            d = p.pipenv('lock -r -d')
            assert c.return_code == 0
            assert d.return_code == 0

            for req in req_list:
                assert req in c.out

            for req in dev_req_list:
                assert req in d.out

    @pytest.mark.lock
    @pytest.mark.complex
    def test_complex_lock_with_vcs_deps(self):

        with PipenvInstance() as p:
            with open(p.pipfile_path, 'w') as f:
                contents = """
[packages]
click = "==6.7"

[dev-packages]
requests = {git = "https://github.com/requests/requests", egg = "requests"}
                """.strip()
                f.write(contents)

            c = p.pipenv('install')
            assert c.return_code == 0
            lock = p.lockfile
            assert 'requests' in lock['develop']
            assert 'click' in lock['default']

            c = p.pipenv('run pip install -e git+https://github.com/dateutil/dateutil#egg=python_dateutil')
            assert c.return_code == 0

            c = p.pipenv('lock')
            assert c.return_code == 0
            lock = p.lockfile
            assert 'requests' in lock['develop']
            assert 'click' in lock['default']
            assert 'python_dateutil' not in lock['default']
            assert 'python_dateutil' not in lock['develop']

    @pytest.mark.lock
    @pytest.mark.requirements
    @pytest.mark.complex
    @pytest.mark.maya
    def test_complex_deps_lock_and_install_properly(self):

        with PipenvInstance() as p:
            with open(p.pipfile_path, 'w') as f:
                contents = """
[packages]
maya = "*"
                """.strip()
                f.write(contents)

            c = p.pipenv('lock')
            assert c.return_code == 0

            c = p.pipenv('install')
            assert c.return_code == 0

    @pytest.mark.lock
<<<<<<< HEAD
    @pytest.mark.install
    @pytest.mark.system
    @pytest.mark.skipif(os.name != 'posix', reason="Windows doesn't have a root")
    def test_resolve_system_python_no_virtualenv(self):
        """Ensure we don't error out when we are in a folder off of / and doing an install using --system,
        which used to cause the resolver and PIP_PYTHON_PATH to point at /bin/python
        
        Sample dockerfile:
        FROM python:3.6-alpine3.6

        RUN set -ex && pip install pipenv --upgrade
        RUN set -ex && mkdir /app
        COPY Pipfile /app/Pipfile

        WORKDIR /app
        """
        with temp_environ():
            os.environ['PIPENV_IGNORE_VIRTUALENVS'] = '1'
            os.environ['PIPENV_USE_SYSTEM'] = '1'
            with PipenvInstance(chdir=True) as p:
                os.chdir('/tmp')
                c = p.pipenv('install --system xlrd')
                assert c.return_code == 0
                for fn in ['Pipfile', 'Pipfile.lock']:
                    path = os.path.join('/tmp', fn)
                    if os.path.exists(path):
                        os.unlink(path)

=======
    @pytest.mark.requirements
    @pytest.mark.complex
    def test_complex_lock_changing_candidate(self):
        # The requests candidate will change from latest to <2.12.

        with PipenvInstance() as p:
            with open(p.pipfile_path, 'w') as f:
                contents = """
[packages]
"docker-compose" = "==1.16.0"
requests = "*"
                """.strip()
                f.write(contents)

            c = p.pipenv('lock')
            assert c.return_code == 0
            assert parse_version(p.lockfile['default']['requests']['version'][2:]) < parse_version('2.12')

            c = p.pipenv('install')
            assert c.return_code == 0

    @pytest.mark.extras
    @pytest.mark.lock
    @pytest.mark.requirements
    @pytest.mark.complex
    def test_complex_lock_deep_extras(self):
        # records[pandas] requires tablib[pandas] which requires pandas.

        with PipenvInstance() as p:
            with open(p.pipfile_path, 'w') as f:
                contents = """
[packages]
records = {extras = ["pandas"], version = "==0.5.2"}
                """.strip()
                f.write(contents)

            c = p.pipenv('lock')
            assert c.return_code == 0
            assert 'tablib' in p.lockfile['default']
            assert 'pandas' in p.lockfile['default']

            c = p.pipenv('install')
            assert c.return_code == 0
>>>>>>> 376896f5

    @pytest.mark.lock
    @pytest.mark.deploy
    def test_deploy_works(self):

        with PipenvInstance() as p:
            with open(p.pipfile_path, 'w') as f:
                contents = """
[packages]
requests = "==2.14.0"
flask = "==0.12.2"
[dev-packages]
pytest = "==3.1.1"
                """.strip()
                f.write(contents)

            p.pipenv('lock')

            with open(p.pipfile_path, 'w') as f:
                contents = """
[packages]
requests = "==2.14.0"
                """.strip()
                f.write(contents)

            c = p.pipenv('install --deploy')
            assert c.return_code > 0

    @pytest.mark.install
    @pytest.mark.files
    @pytest.mark.urls
    def test_urls_work(self):

        with PipenvInstance() as p:

            c = p.pipenv('install https://github.com/divio/django-cms/archive/release/3.4.x.zip')
            key = [k for k in p.pipfile['packages'].keys()][0]
            dep = p.pipfile['packages'][key]

            assert 'file' in dep
            assert c.return_code == 0

            key = [k for k in p.lockfile['default'].keys()][0]
            dep = p.lockfile['default'][key]

            assert 'file' in dep

    @pytest.mark.install
    @pytest.mark.files
    @pytest.mark.resolver
    def test_local_package(self):
        """This test ensures that local packages (directories with a setup.py)
        installed in editable mode have their dependencies resolved as well"""
        file_name = 'tablib-0.12.1.tar.gz'
        package = 'tablib-0.12.1'
        # Not sure where travis/appveyor run tests from
        test_dir = os.path.dirname(os.path.abspath(__file__))
        source_path = os.path.abspath(os.path.join(test_dir, 'test_artifacts', file_name))
        with PipenvInstance() as p:
            # This tests for a bug when installing a zipfile in the current dir
            copy_to = os.path.join(p.path, file_name)
            shutil.copy(source_path, copy_to)
            import tarfile
            with tarfile.open(copy_to, 'r:gz') as tgz:
                tgz.extractall(path=p.path)
            c = p.pipenv('install -e {0}'.format(package))
            assert c.return_code == 0
            assert all(pkg in p.lockfile['default'] for pkg in ['xlrd', 'xlwt', 'pyyaml', 'odfpy'])


    @pytest.mark.install
    @pytest.mark.files
    def test_local_zipfiles(self):
        file_name = 'tablib-0.12.1.tar.gz'
        # Not sure where travis/appveyor run tests from
        test_dir = os.path.dirname(os.path.abspath(__file__))
        source_path = os.path.abspath(os.path.join(test_dir, 'test_artifacts', file_name))

        with PipenvInstance() as p:
            # This tests for a bug when installing a zipfile in the current dir
            shutil.copy(source_path, os.path.join(p.path, file_name))

            c = p.pipenv('install {}'.format(file_name))
            key = [k for k in p.pipfile['packages'].keys()][0]
            dep = p.pipfile['packages'][key]

            assert 'file' in dep or 'path' in dep
            assert c.return_code == 0

            key = [k for k in p.lockfile['default'].keys()][0]
            dep = p.lockfile['default'][key]

            assert 'file' in dep or 'path' in dep


    @pytest.mark.install
    @pytest.mark.files
    @pytest.mark.urls
    def test_install_remote_requirements(self):
        with PipenvInstance() as p:
            # using a github hosted requirements.txt file
            c = p.pipenv('install -r https://raw.githubusercontent.com/kennethreitz/pipenv/3688148ac7cfecefb085c474b092c31d791952c1/tests/test_artifacts/requirements.txt')

            assert c.return_code == 0
            # check Pipfile with versions
            assert 'requests' in p.pipfile['packages']
            assert p.pipfile['packages']['requests'] == u'==2.18.4'
            assert 'records' in p.pipfile['packages']
            assert p.pipfile['packages']['records'] == u'==0.5.2'

            # check Pipfile.lock
            assert 'requests' in p.lockfile['default']
            assert 'records' in p.lockfile['default']


    @pytest.mark.install
    @pytest.mark.files
    def test_relative_paths(self):
        file_name = 'tablib-0.12.1.tar.gz'
        test_dir = os.path.join(os.path.dirname(os.path.abspath(__file__)))
        source_path = os.path.abspath(os.path.join(test_dir, 'test_artifacts', file_name))

        with PipenvInstance() as p:
            artifact_dir = 'artifacts'
            artifact_path = os.path.join(p.path, artifact_dir)
            mkdir_p(artifact_path)
            shutil.copy(source_path, os.path.join(artifact_path, file_name))
            # Test installing a relative path in a subdirectory
            c = p.pipenv('install {}/{}'.format(artifact_dir, file_name))
            key = [k for k in p.pipfile['packages'].keys()][0]
            dep = p.pipfile['packages'][key]

            assert 'path' in dep
            assert Path(os.path.join('.', artifact_dir, file_name)) == Path(dep['path'])
            assert c.return_code == 0<|MERGE_RESOLUTION|>--- conflicted
+++ resolved
@@ -894,7 +894,6 @@
             assert c.return_code == 0
 
     @pytest.mark.lock
-<<<<<<< HEAD
     @pytest.mark.install
     @pytest.mark.system
     @pytest.mark.skipif(os.name != 'posix', reason="Windows doesn't have a root")
@@ -923,7 +922,6 @@
                     if os.path.exists(path):
                         os.unlink(path)
 
-=======
     @pytest.mark.requirements
     @pytest.mark.complex
     def test_complex_lock_changing_candidate(self):
@@ -967,7 +965,6 @@
 
             c = p.pipenv('install')
             assert c.return_code == 0
->>>>>>> 376896f5
 
     @pytest.mark.lock
     @pytest.mark.deploy
